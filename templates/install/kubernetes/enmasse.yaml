--- conflicted
+++ resolved
@@ -218,10 +218,9 @@
       "labels": {"app": "enmasse", "name": "admin"}, "name": "admin"}, "spec": {"replicas":
       1, "template": {"metadata": {"annotations": {"addressSpace": "${ADDRESS_SPACE}"},
       "labels": {"app": "enmasse", "name": "admin"}}, "spec": {"containers": [{"env":
-      [{"name": "CONFIGURATION_SERVICE_HOST", "value": "localhost"}, {"name": "CONFIGURATION_SERVICE_PORT",
-      "value": "5671"}, {"name": "CERT_DIR", "value": "/etc/enmasse-certs"}, {"name":
-<<<<<<< HEAD
-      "JAVA_OPTS", "value": "-verbose:gc"}, {"name": "LISTEN_PORT", "value": "55667"}],
+      [{"name": "CERT_DIR", "value": "/etc/enmasse-certs"}, {"name": "JAVA_OPTS",
+      "value": "-verbose:gc"}, {"name": "LISTEN_PORT", "value": "55667"}, {"name":
+      "NAMESPACE", "valueFrom": {"fieldRef": {"fieldPath": "metadata.namespace"}}}],
       "image": "${QUEUE_SCHEDULER_IMAGE}", "livenessProbe": {"initialDelaySeconds":
       60, "tcpSocket": {"port": "amqp"}}, "name": "queue-scheduler", "ports": [{"containerPort":
       55667, "name": "amqp"}], "resources": {"limits": {"memory": "128Mi"}, "requests":
@@ -233,26 +232,6 @@
       {"name": "AUTHENTICATION_SERVICE_CA_SECRET", "value": "authservice-ca"}, {"name":
       "AUTHENTICATION_SERVICE_CLIENT_SECRET", "value": "${AUTHENTICATION_SERVICE_CLIENT_SECRET}"},
       {"name": "JAVA_OPTS", "value": "-verbose:gc"}, {"name": "AUTHENTICATION_SERVICE_SASL_INIT_HOST",
-=======
-      "PROBE_PORT", "value": "8888"}], "image": "${RAGENT_IMAGE}", "livenessProbe":
-      {"httpGet": {"path": "/", "port": "http", "scheme": "HTTP"}, "initialDelaySeconds":
-      60}, "name": "ragent", "ports": [{"containerPort": 55671, "name": "amqp"}, {"containerPort":
-      8888, "name": "http"}], "resources": {"limits": {"memory": "64Mi"}, "requests":
-      {"memory": "64Mi"}}, "volumeMounts": [{"mountPath": "/etc/enmasse-certs", "name":
-      "admin-internal-cert", "readOnly": true}]}, {"env": [{"name": "CERT_DIR", "value":
-      "/etc/enmasse-certs"}, {"name": "LISTEN_PORT", "value": "55667"}, {"name": "NAMESPACE",
-      "valueFrom": {"fieldRef": {"fieldPath": "metadata.namespace"}}}], "image": "${QUEUE_SCHEDULER_IMAGE}",
-      "livenessProbe": {"initialDelaySeconds": 60, "tcpSocket": {"port": "amqp"}},
-      "name": "queue-scheduler", "ports": [{"containerPort": 55667, "name": "amqp"}],
-      "resources": {"limits": {"memory": "128Mi"}, "requests": {"memory": "128Mi"}},
-      "volumeMounts": [{"mountPath": "/etc/enmasse-certs", "name": "admin-internal-cert",
-      "readOnly": true}]}, {"env": [{"name": "CERT_DIR", "value": "/etc/enmasse-certs"},
-      {"name": "ADDRESS_SPACE", "value": "${ADDRESS_SPACE}"}, {"name": "AUTHENTICATION_SERVICE_HOST",
-      "value": "${AUTHENTICATION_SERVICE_HOST}"}, {"name": "AUTHENTICATION_SERVICE_PORT",
-      "value": "${AUTHENTICATION_SERVICE_PORT}"}, {"name": "AUTHENTICATION_SERVICE_CA_SECRET",
-      "value": "authservice-ca"}, {"name": "AUTHENTICATION_SERVICE_CLIENT_SECRET",
-      "value": "${AUTHENTICATION_SERVICE_CLIENT_SECRET}"}, {"name": "AUTHENTICATION_SERVICE_SASL_INIT_HOST",
->>>>>>> d13212b4
       "value": "${AUTHENTICATION_SERVICE_SASL_INIT_HOST}"}, {"name": "MESSAGING_SECRET",
       "value": "${MESSAGING_SECRET}"}, {"name": "TEMPLATE_DIR", "value": "/enmasse-templates"}],
       "image": "${STANDARD_CONTROLLER_IMAGE}", "livenessProbe": {"httpGet": {"path":
